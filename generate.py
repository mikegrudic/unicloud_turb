--- conflicted
+++ resolved
@@ -6,11 +6,7 @@
 import h5py
 
 
-<<<<<<< HEAD
-def init_velocity_field(sigma, kspec, kmin, kmax, N, seed=42, method="deproject"):
-=======
 def init_velocity_field_proj(sigma, kspec, kmin, kmax, N, seed=42):
->>>>>>> 4854f895
     """
     Initializes a 3D, periodic gaussian random field with a given power spectrum
 
